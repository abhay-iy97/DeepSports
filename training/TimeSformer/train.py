# For help type 'python train.py -h' in the command-line.
# Example:
# python train.py -log INFO --root_dir path\to\whole_videos_frames --pretrained_model path\to\model.pyth --batch_size 4 --epochs 5 --learning_rate 0.00001 --weight_decay 0.00001 --optimizer AdamW --dropout 0.5 0.5 --topology 512 256 --frame_method spaced_varied


"""
    Command-Line Argument       Default                             Values
    ----------------------------------------------------------------------------------------------------------------------
    loglevel				    INFO                                [DEBUG, INFO, WARNING, ERROR, CRITICAL]
    gpu						    True                                [False, True]
    root_dir				    ./                                  directory path
    train_path				    ./train_split_0.pkl                 .pkl file path
    test_path				    ./test_split_0.pkl                  .pkl file path
    batch_size				    4                                   [1, inf]
    epochs					    20                                  [1, inf]
    learning_rate			    0.00001                              [0.0, inf]
    weight_decay			    0.00001                             [0.0, inf]
    train_val_split_ratio	    0.8                                 [0.0, 1.0]
    frame_num				    8                                   [1, inf]
    frame_method			    space_fixed		                    [random, spaced_fixed, spaced_varied]
    spatial_size			    224                                 [1, inf]
    freeze					    False                               [False, True]
    dropout					    [0.5, 0.5]                          list of drop prob, [0.0, 1.0] each. dropout is before the linear
    topology				    [512, 256]                          list of ints [1, inf] each
    output					    ./losses.png                        .png file path
    annotation_path			    ./final_annotations_dict.pkl        .pkl file path
    attention_type			    divided_space_time                  [divided_space_time, space_only, joint_space_time]
    optimizer				    AdamW	                            [Adam, AdamW]
    patch_size				    16                                  [1, inf]
    embed_dim				    768                                 [1, inf]
    pretrained_model		    none                                path/to/model.pyth or none
    evaluate                    False                               [False, True]
    videos                      all                                 all or list of directories (i.e. 01 02)
"""


import argparse
import logging
import math
import os
import pickle
import sys
from typing import Any, Dict, List, Tuple
import torch
from torch import nn
from torch import optim
from torch.nn import functional as F
from torch.utils.data import DataLoader, Dataset, random_split
from torchvision import transforms
from PIL import Image
import numpy as np
from timesformer.models.vit import TimeSformer
import matplotlib.pyplot as plt
import random
import gc


# Annotation Alias, matches the format of the contents in the annotations .pkl file
#   key = tuple of video name and clip number
#   value = json data corresponding to key
Annotation = Dict[Tuple[int, int], Dict[str, float]]


################################## Miscellaneous ##################################


def get_cmdline_arguments() -> Dict[str, Any]:
    """
    Parses the command line arguments and validates them.
    Then returns them as a dictionary.

    Returns:
        Dict[str, Any]: the parsed arguments
    """
    parser = argparse.ArgumentParser(description="Fine-tune TimeSformer on MTL-AQA dataset.")
    
    parser.add_argument(
        "-log",
        "--loglevel",
        type=str,
        help="The level of logging in the application. Default value is 'INFO'. Possible values: [DEBUG, INFO, WARNING, ERROR, CRITICAL].",
        default="INFO",
        required=False
    )
    
    parser.add_argument(
        "-vid",
        "--videos",
        type=str,
        nargs="+",
        help="The videos directory name to use. Default value is 'all'. To use select directories, only list their directory names, i.e. '-vid 01 02 03'",
        default=["all"],
        required=False
    )
    
    parser.add_argument(
        "-gpu",
        "--gpu",
        type=str,
        help="Whether to use GPU for training. Defaults to True.",
        default='True',
        required=False
    )
    
    parser.add_argument(
        "-eval",
        "--evaluate",
        type=str,
        help="Whether to use evaluate on testing dataset. Defaults to False.",
        default='False',
        required=False
    )
    
    parser.add_argument(
        "-root",
        "--root_dir",
        type=str,
        help="The path to the root directory containing the frame images. Default value is './', the same directory of this python script.",
        default="./",
        required=False
    )
    
    parser.add_argument(
        "-ann",
        "--annotation_path",
        type=str,
        help="The path to the final annotations dict pickle file. Default value is './final_annotations_dict.pkl', in the same directory of this python script.",
        default="./final_annotations_dict.pkl",
        required=False
    )
    
    parser.add_argument(
        "-tr",
        "--train_path",
        type=str,
        help="The filepath to the train split pickle file. Default value is './train_split_0.pkl', the same directory of this python script.",
        default="./train_split_0.pkl",
        required=False
    )
    
    parser.add_argument(
        "-te",
        "--test_path",
        type=str,
        help="The filepath to the test split pickle file. Default value is './test_split_0.pkl', the same directory of this python script.",
        default="./test_split_0.pkl",
        required=False
    )
    
    parser.add_argument(
        "-bs",
        "--batch_size",
        type=int,
        help="The batch size used in training. Default value is 4.",
        default=4,
        required=False
    )
    
    parser.add_argument(
        "-ep",
        "--epochs",
        type=int,
        help="The number of epochs used in training. Default value is 5.",
        default=5,
        required=False
    )
    
    parser.add_argument(
        "-lr",
        "--learning_rate",
        type=float,
        help="The learning rate used in training. Default value is 0.00001 (1e-5).",
        default=1e-5,
        required=False
    )
    
    parser.add_argument(
        "-wd",
        "--weight_decay",
        type=float,
        help="The weight decay used in training. Default value is 0.00001 (1e-5).",
        default=1e-5,
        required=False
    )
    
    parser.add_argument(
        "-at",
        "--attention_type",
        type=str,
        help="The type of attention used in the transformer. Default value is 'divided_space_time'. Possible values are: ['divided_space_time', 'space_only', 'joint_space_time']",
        default="divided_space_time",
        required=False
    )
    
    parser.add_argument(
        "-opt",
        "--optimizer",
        type=str,
        help="The optimizer used in training. Default value is 'AdamW'. Possible values are: ['Adam', 'AdamW'] (not case-sensitive)",
        default="AdamW",
        required=False
    )
    
    parser.add_argument(
        "-ps",
        "--patch_size",
        type=int,
        help="The patch size used in the transformer. Default value is 16.",
        default=16,
        required=False
    )
    
    parser.add_argument(
        "-ed",
        "--embed_dim",
        type=int,
        help="The embed dimensions output from the transformer. Default value is 768.",
        default=768,
        required=False
    )
    
    parser.add_argument(
        "-pm",
        "--pretrained_model",
        type=str,
        help="The filepath to the pretrained .pyth model for the TimeSformer. Defaults to 'none'. If set to 'none', it will train a TimeSformer from scratch.",
        default="none",
        required=False
    )
    
    parser.add_argument(
        "-sr",
        "--train_val_split_ratio",
        type=float,
        help="The ratio in which the training and validation datasets are split. Default value is 0.8.",
        default=0.8,
        required=False
    )
    
    parser.add_argument(
        "-fn",
        "--frame_num",
        type=int,
        help="The number of frames to use in each clip. Default value is 8.",
        default=8,
        required=False
    )
    
    parser.add_argument(
        "-fm",
        "--frame_method",
        type=str,
        help="The algorithm to use to sample frames from a long clip. Default is 'spaced_fixed'. Possible values are ['random', 'spaced_fixed', 'spaced_varied'].",
        default="spaced_fixed",
        required=False
    )
    
    parser.add_argument(
        "-ss",
        "--spatial_size",
        type=int,
        help="The image size in pixels that they will be resized to. Default value is 224.",
        default=224,
        required=False
    )
    
    parser.add_argument(
        "-f",
        "--freeze",
        type=str,
        help="Whether to freeze the gradients in the TimeSformer model. Defaults to False.",
        default='False',
        required=False
    )
    
    parser.add_argument(
        "-dr",
        "--dropout",
        type=float,
        help="The dropout value per layer in MLP. Default value is [0.5, 0.5].",
        default=[0.5, 0.5],
        nargs="+",
        required=False
    )
    
    parser.add_argument(
        "-top",
        "--topology",
        type=int,
        help="The hidden neurons topology between the TimeSformer model and the final output layer. Defaults to [512, 256].",
        default=[512, 256],
        nargs="+",
        required=False
    )
    
    parser.add_argument(
        "-out",
        "--output",
        type=str,
        help="The output filepath for the losses figure. Defaults to './losses.png', in the same directory.",
        default="./losses.png",
        required=False
    )
    
    # Parse arguments
    args = vars(parser.parse_args())
    
    # Prepend a timestamp to each logging
    numeric_loglevel = getattr(logging, args["loglevel"].upper(), None)
    if not isinstance(numeric_loglevel, int):
        raise ValueError('Invalid log level: %s' % numeric_loglevel)
    logging.basicConfig(
        format='%(asctime)s %(levelname)-8s %(message)s',
        level=numeric_loglevel,
        datefmt='%Y-%m-%d %H:%M:%S')
    
    # Convert booleans to the correct type (workaround of argparse)
    args["gpu"] = bool(args["gpu"].lower() == "true")
    args["evaluate"] = bool(args["evaluate"].lower() == "true")
    args["freeze"] = bool(args["freeze"].lower() == "true")
    
    # Convert any relative paths to absolute paths
    args["root_dir"] = os.path.abspath(args["root_dir"])
    args["annotation_path"] = os.path.abspath(args["annotation_path"])
    args["train_path"] = os.path.abspath(args["train_path"])
    args["test_path"] = os.path.abspath(args["test_path"])
    args["test_path"] = os.path.abspath(args["test_path"])
    args["output"] = os.path.abspath(args["output"])
    
    # Special case for pretrained model's path. If none, we dont use a path; otherwise, resolve path to absolute
    if args["pretrained_model"].lower() == "none":
        args["pretrained_model"] = args["pretrained_model"].lower()
    else:
        args["pretrained_model"] = os.path.abspath(args["pretrained_model"])
       
    # Lowercase strings to allow case-insensitive input
    args["optimizer"] = args["optimizer"].lower()
    args["frame_method"] = args["frame_method"].lower()
    args["attention_type"] = args["attention_type"].lower()
    args["videos"] = [x.lower() for x in args["videos"]]
        
    # Ensure validation of arguments
    if args["frame_method"] not in ["random", "spaced_fixed", "spaced_varied"]:
        logging.warning(f"The parameter frame_method uses an invalid value ({args['frame_method']}). Will use 'spaced_fixed' instead.")
        args["frame_method"] = "spaced_fixed"
    if args["attention_type"] not in ["divided_space_time", "space_only","joint_space_time"]:
        logging.warning(f"The parameter attention_type uses an invalid value ({args['attention_type']}). Will use 'divided_space_time' instead.")
        args["attention_type"] = "divided_space_time"
    if len(args["topology"]) != len(args["dropout"]):
        logging.warning(f"Dropouts and Topology do not match. Topology: {args['topology']}. Dropout: {args['dropout']}. Using dropout of 0.5 for each layer instead.")
<<<<<<< HEAD
        args['dropout'] = [0.5] * len(args["topology"])
=======
        args["dropout"] = [0.5] * len(args["topology"])
>>>>>>> 1bbad51c
        
    if args["videos"][0] == "all":
        args["videos"] = [1, 2, 3, 4, 5, 6, 7, 9, 10, 13, 14, 17, 18, 22, 26]
    else:
        args["videos"] = list(map(int, args["videos"]))
        
    return args


def convert_size(size_bytes: float) -> str:
    """
    Converts the size in bytes to an appropriate representation (KB, MB, GB, etc..)  

    Args:
        size_bytes (float): the size in bytes to convert

    Returns:
        str: the human readable string of the byte size
    """
    if size_bytes == 0:
        return "0B"
    size_name = ("B", "KB", "MB", "GB", "TB", "PB", "EB", "ZB", "YB")
    i = int(math.floor(math.log(size_bytes, 1024)))
    p = math.pow(1024, i)
    s = round(size_bytes / p, 2)
    return "%s %s" % (s, size_name[i])


def _get_ranks(x: torch.Tensor) -> torch.Tensor:
    """
    Calculates the rank of the given tensor.
    Credit: https://discuss.pytorch.org/t/spearmans-correlation/91931/5
    """
    tmp = x.argsort()
    ranks = torch.zeros_like(tmp)
    ranks[tmp] = torch.arange(len(x), device=x.device)
    return ranks


def spearman_correlation(x: torch.Tensor, y: torch.Tensor):
    """
    Compute the spearman correlation between two 1D tensors of shape (batch_size, ).
    Credit: https://discuss.pytorch.org/t/spearmans-correlation/91931/5
    
    Args:
        x: Shape (batch_size, )
        y: Shape (batch_size, )
    """
    x_rank = _get_ranks(x)
    y_rank = _get_ranks(y)
    
    n = x.size(0)
    upper = 6 * torch.sum((x_rank - y_rank).pow(2))
    down = n * (n ** 2 - 1.0)
    return 1.0 - (upper / down)


################################## Data Preparation ##################################


class VideoClip:
    """
    A data class to hold a single video clip for the MTL-AQA dataset.
    """
    
    # Convertor between PIL images to PyTorch Tensor
    CONVERT_TENSOR = transforms.ToTensor()
    
    # The root directory path to the frames on disk (should be the one that includes the 01/ 02/ ... directories)
    FRAME_ROOT_DIR = "./"
    
    # The number of frames each clip will have
    NUM_FRAMES = 8
    
    # The method in which the frames are selected. Values: ['random', 'spaced_fixed', 'spaced_varied']
    # If the image had 80 frames, and we need to sample only 8 frames then:
    #   random- will sample 8 indices from [0, 79] and use the sorted values as the clip values
    #   spaced_fixed- will yield [0, 10, 20, ..., 60, 70] since the step_size=80/8
    #   spaced_varied- its similar to spaced_fixed, except the entire list is shifted by a random value [0, step_size-1]
    FRAME_SELECTION_METHOD = "spaced_fixed"
    
    # Spatial dimensions that each clip will be resized to
    SPATIAL_SIZE = 224
    
    def __init__(self, video_num: int, start_frame: int, end_frame: int, difficulty: float, final_score: float, args: Dict[str, Any]) -> None:
        """
        Initializes a video clip from the given metadata.

        Args:
            video_num (int): the video this clip is from (i.e. 1 for 01.mp4)
            start_frame (int): the first frame in the clip
            end_frame (int): the last frame in the clip
            difficulty (float): the difficulty assigned to the clip
            final_score (float): the final score of the clip
            args (Dict[str, Any]): the commandline arguments.
        """
        
        if start_frame > end_frame:
            logging.warning(f"Invalid clip for {video_num:02d}, with start_frame ({start_frame}) > end_frame {end_frame}")
        
        self.video_num = video_num
        self.start_frame = start_frame
        self.end_frame = end_frame
        self.clip_num_frames = end_frame - start_frame + 1
        self.difficulty = difficulty
        self.final_score = final_score
        # calculate a normalized score of [0, 1], diving by 30 because 3 judges voting [0, 10] each
        self.normalized_score = (final_score / difficulty) / 30
        
        # Update state using args
        self.FRAME_ROOT_DIR = args["root_dir"]
        self.FRAME_SELECTION_METHOD = args["frame_method"].lower()
        self.NUM_FRAMES = args["frame_num"]
        self.SPATIAL_SIZE = args["spatial_size"]
        
    def load(self) -> Tuple[torch.Tensor, torch.Tensor]:
        """
        Loads the clip from disk and returns the inputs and the targets as a tuple of pytorch's tensor:
            inputs- the video clip in the shape (channels, frames, height, width)
            targets- the normalized score and the difficulty in the shape (2,)

        Returns:
            Tuple[torch.Tensor, torch.Tensor]: the inputs and the targets as a tuple
        """
        
        # Creates the video clip in torch with (channels, num_frames, height, width)
        clip = torch.empty(size=(3, self.NUM_FRAMES, self.SPATIAL_SIZE, self.SPATIAL_SIZE), dtype=torch.float32)
        
        # Since we are constrained to a set number of frames, sample (somehow) the frames from the entire clip
        frame_indices = None
        
        if self.FRAME_SELECTION_METHOD == "random":
            frame_range = range(self.start_frame, self.end_frame + 1)
            frame_indices = sorted(random.sample(frame_range, self.NUM_FRAMES))
        else: # spaced_fixed (default) or spaced_varied
            step_size = self.clip_num_frames / self.NUM_FRAMES
            offset = self.start_frame
            if self.FRAME_SELECTION_METHOD == "spaced_varied":
                offset += random.random() * step_size
            frame_indices = [int(i * step_size + offset) for i in range(self.NUM_FRAMES)]
        
        # Load the images from disk and preprocess them into a tensor
        for idx, frame_num in enumerate(frame_indices):
            img_path = os.path.join(*[self.FRAME_ROOT_DIR, f"{self.video_num:02d}", f"{frame_num:06d}.jpg"])
            if not os.path.exists(img_path):
                logging.error(f"File does not exist: {img_path}. frame_indices={frame_indices}, step_size={step_size}, offset={offset}, start={self.start_frame}, end={self.end_frame}")
                sys.exit()
            img = Image.open(img_path).resize((self.SPATIAL_SIZE, self.SPATIAL_SIZE))
            tensor = self.CONVERT_TENSOR(img).type(dtype=torch.float32) # (channels, height, width)
            clip[:, idx, :, :] = tensor
        
        # Create the outputs/targets for this clip
        target = torch.tensor([self.normalized_score, self.difficulty], dtype=torch.float32)
        return clip, target


class DivingDataset(Dataset):
    """
    Dataset class to hold the video clips from MTL-AQA and provide on-demand loading of instances from disk.
    """
    
    def __init__(self, clips_dataset: List[VideoClip]) -> None:
        """
        Initializes the dataset from the given list of video clips.

        Args:
            clips_dataset (List[VideoClip]): list of video clips in the dataset
        """
        self.clips_dataset = clips_dataset
    
    def __len__(self) -> int:
        """
        Returns:
            int: the number of clips in the dataset
        """
        return len(self.clips_dataset)
    
    def __getitem__(self, index: int) -> Tuple[torch.Tensor, torch.Tensor]:
        """
        Loads the clip from disk at the given index and returns the inputs and the targets as a tuple of pytorch's tensor:
            inputs- the video clip in the shape (channels, frames, height, width)
            targets- the normalized score and the difficulty in the shape (2,)

        Args:
            index (int): clip index in the dataset

        Returns:
            Tuple[torch.Tensor, torch.Tensor]: the inputs and the targets as a tuple
        """
        return self.clips_dataset[index].load()


def load_annotations(filepath: str) -> Annotation:
    """
    Loads and returns the final annotations dictionary pickle file from the specified filepath.
    Annotation Alias, matches the format of the contents in the annotations .pkl file
        -key = tuple of video name and clip number
        -value = json data corresponding to key

    Args:
        filepath (str): the annotation pickle filepath

    Returns:
        Annotation: a dictionary of annotations
    """
    logging.info(f"Loading annotations from {filepath}")
    
    if filepath == None:
        logging.error(f"Annotations file path is invalid: {filepath}")
        sys.exit()
    
    if not os.path.isfile(filepath):
        logging.error(f"Annotations file does not exist at {filepath}")
        sys.exit()
    
    if not filepath.lower().endswith(".pkl"):
        logging.error(f"Annotations file is expected to have a .pkl extension, but was given {filepath}")
        sys.exit()
    
    with open(filepath, "rb") as f:
        try:
            data = pickle.load(f)
            return data
        except Exception as ex:
            logging.error(f"Failed to load annotations file at {filepath} with reason {ex}")
            sys.exit()


def load_dataset(annotations: Annotation, args: Dict[str, Any]) -> Tuple[DataLoader, DataLoader, DataLoader]:
    """
    Loads the data using the train/test splits given from the official MTL-AQA authors.
    Also, splits the training dataset into a train/validation splits, as specified by 'train_val_split_ratio'.

    Args:
        annotations (Annotation): The parsed dictonary representation of the annotations from MTL-AQA authors.
        args (Dict[str, Any]): The commandline arguments.

    Returns:
        Tuple[DataLoader, DataLoader, DataLoader]: The train/validation/test split data loaders
    """
    
    train_split_filepath = args["train_path"] # The path to the official train split from MTL-AQA authors (pickle file).
    test_split_filepath = args["test_path"] # The path to the official test split from MTL-AQA authors (pickle file).
    batch_size = args["batch_size"] # The size of batch size used for the data loaders.
    train_val_split_ratio = args["train_val_split_ratio"] # The train/validation split ratio, which represents the percentage of instances used for training.
    available_videos = args["videos"] # The videos which we want to use in our dataset.   
    
    logging.info("Loading datasets...")
    logging.info(f"Using only these videos: {available_videos}")
    
    # Load the train/val clips metadata
    train_val_clips = []
    with open(train_split_filepath, "rb") as f:
        try:
            data = pickle.load(f)
            # format of data tuples of (video_num, clip_idx)
            for (video_num, clip_idx) in data:
                # Skip if not in our available videos (i.e. we want only specific to train on specific vids)
                if video_num not in available_videos:
                    continue
                
                # Look up the clip data from the given annotations
                annotation = annotations[(video_num, clip_idx)]
                start_frame = annotation["start_frame"]
                end_frame = annotation["end_frame"]
                difficulty = annotation["difficulty"]
                final_score = annotation["final_score"]
                train_val_clips.append(VideoClip(video_num, start_frame, end_frame, difficulty, final_score, args))
        except Exception as ex:
            logging.error(f"Failed to load training split file at {train_split_filepath} with reason {ex}")
            sys.exit()
            
    logging.info(f"Found {len(train_val_clips)} clips in {train_split_filepath}")
    
    # Load the test clips metadata
    test_clips = []
    with open(test_split_filepath, "rb") as f:
        try:
            data = pickle.load(f)
            # format of data tuples of (video_num, clip_idx)
            for (video_num, clip_idx) in data:
                # Skip if not in our available videos (i.e. we want only specific to train on specific vids)
                if video_num not in available_videos:
                    continue
                
                # Look up the clip data from the given annotations
                annotation = annotations[(video_num, clip_idx)]
                start_frame = annotation["start_frame"]
                end_frame = annotation["end_frame"]
                difficulty = annotation["difficulty"]
                final_score = annotation["final_score"]
                test_clips.append(VideoClip(video_num, start_frame, end_frame, difficulty, final_score, args))
        except Exception as ex:
            logging.error(f"Failed to load training split file at {test_split_filepath} with reason {ex}")
            sys.exit()
            
    logging.info(f"Found {len(test_clips)} clips in {test_split_filepath}")
            
    # Split the training clips into a train & validation split
    num_clips = len(train_val_clips)
    num_train = int(num_clips * train_val_split_ratio)
    num_val = num_clips - num_train
    logging.info(f"Splitting training ({num_clips}) with ratio {train_val_split_ratio} into {num_train} train and {num_val} validation...")
    train_clips, val_clips = random_split(train_val_clips, (num_train, num_val))
    
    # Create dataset from the clips
    train_dataset = DivingDataset(train_clips)
    val_dataset = DivingDataset(val_clips)
    test_dataset = DivingDataset(test_clips)
    
    logging.info(f"Loaded training dataset with {len(train_dataset)} clips")
    logging.info(f"Loaded validation dataset with {len(val_dataset)} clips")
    logging.info(f"Loaded testing dataset with {len(test_dataset)} clips")
    
    # Create data loaders for each dataset
    train_data_loader = DataLoader(train_dataset, batch_size=batch_size, shuffle=True, num_workers=8, persistent_workers=True, pin_memory=True)
    val_data_loader = DataLoader(val_dataset, batch_size=batch_size, shuffle=True, num_workers=4, persistent_workers=True, pin_memory=True)
    test_data_loader = DataLoader(test_dataset, batch_size=batch_size, shuffle=False, num_workers=4, persistent_workers=True, pin_memory=True)
    
    logging.info("Successfully created data loaders for the datasets")
    
    return train_data_loader, val_data_loader, test_data_loader


################################## Model Creation ##################################


class DivingViT(nn.Module):
    def __init__(self, timesformer: TimeSformer, mlp_topology: List[int], dropout: List[float], freeze:bool=False) -> None:
        """
        Builds upon the TimeSformer model with additional MLP layers that are user-defined.

        Args:
            timesformer (TimeSformer): A pretrained instance of TimeSformer of 8 frames and 224x224 (or from scratch).
            mlp_topology (List[int]): The number of hidden neurons in the MLP layer after the pretrained model (excluding the 768 from the model and the 2 at the output).
            dropout (List[float]): Drop probability for dropout for each MLP layer after the TimeSformer model.
            freeze (bool, optional): Whether to freeze the pretrained model weights (except its head) or also add them to the gradient updates. Defaults to False.
        """
        super().__init__()
        
        self.timesformer = timesformer
        if freeze:
            # Freeze all layers
            for param in timesformer.parameters():
                param.requires_grad = False
            # Except last layer
            for param in timesformer.model.head.parameters():
                param.requires_grad = True
        
        # Build the MLP linear net, starts with 768, ... (mlp_topology) ..., 2
        net = []
        last_num_features = self.timesformer.model.embed_dim # 768
        for num_features, drop_prob in zip(mlp_topology, dropout):
            net.append(nn.Dropout(p=drop_prob))
            net.append(nn.Linear(in_features=last_num_features, out_features=num_features))
            last_num_features = num_features
        # Add last layer
        net.append(nn.Dropout(p=dropout[-1]))
        net.append(nn.Linear(in_features=last_num_features, out_features=2))
        
        self.stacked_mlp = nn.Sequential(*net)
        
    def forward(self, x: torch.Tensor) -> torch.Tensor:
        """
        Performs the forward propagation pass of the network.
        First, passes the input 'x' through the pretrained model and then through the series of MLP network.

        Args:
            x (torch.Tensor): the video clips to the network of shape (batch_size, channels, num_frames, height, width)

        Returns:
            torch.Tensor: the normalized score and the difficulty in the shape (2,)
        """
        out = self.timesformer(x)   # (batch, 768)
        out = self.stacked_mlp(out) # (batch, 2)
        return out


def create_model(device: torch.device, args: Dict[str, Any]) -> DivingViT:
    """
    Creates a model given the specified parameters.

    Args:
        args (Dict[str, Any]): command line arguments

    Returns:
        DivingViT: The created model
    """
    logging.info("Creating model...")
    
    # Create TimeSformer (either pretrained or from scratch)
    if args["pretrained_model"] == "none":
        timesformer = TimeSformer(
            img_size=args["spatial_size"],
            num_classes=args["embed_dim"],
            num_frames=args["frame_num"],
            attention_type=args["attention_type"]
        )
    else:
        timesformer = TimeSformer(
            img_size=args["spatial_size"],
            num_classes=args["embed_dim"],
            num_frames=args["frame_num"],
            attention_type=args["attention_type"],
            pretrained_model=args["pretrained_model"]
        )
    
    # Create our diving model
    model = DivingViT(
        timesformer=timesformer,
        dropout=args["dropout"],
        freeze=args["freeze"],
        mlp_topology=args["topology"]
    )
    
    # To allow for multiple GPUs
    if args["gpu"]:
        model = nn.DataParallel(model)
    
    # Move to the desired device
    model.to(device)
    return model


################################## Training ##################################


def train(model: DivingViT, device: torch.device, train_data_loader: DataLoader, val_data_loader: DataLoader, args: Dict[str, Any]) -> Tuple[List[float], List[float], List[float]]:
    """
    Trains the model on the specified device on the training dataset. Then evaluates on the validation dataset.
    Returns the training and validation losses per epoch.

    Args:
        model (DivingViT): model to train
        device (torch.device): device (gpu/cpu) to train on
        train_data_loader (DataLoader): training dataset
        val_data_loader (DataLoader): validation dataset
        args (Dict[str, Any]): commandline arguments

    Returns:
        Tuple[List[float], List[float], List[float]]: a tuple of training losses, validation losses, and validation spearman correlation per epoch
    """
    logging.info("Training model...")
    
    # Optimizer
    if args["optimizer"].lower() == "adam":
        optimizer = optim.Adam(params=model.parameters(), lr=args["learning_rate"], weight_decay=args["weight_decay"])
    else:
        optimizer = optim.AdamW(params=model.parameters(), lr=args["learning_rate"], weight_decay=args["weight_decay"])
    
    scaler = torch.cuda.amp.GradScaler()
    
    train_losses = []
    val_losses = []
    val_spearman_correlations = []
    epochs = args["epochs"]
    
    for epoch in range(epochs):
        # Training
        train_loss = []
        model.train()
        for (inputs, targets) in train_data_loader:
            # Zero out parameters efficiently
            for param in model.parameters():
                param.grad = None
            
            # Move data to correct device (gpu/cpu)
            inputs, targets = inputs.to(device), targets.to(device)
            
            # Forward pass with autocast, which automatically casts to lower floating precision if needed
            with torch.cuda.amp.autocast():
                outputs = model(inputs)
                loss = F.mse_loss(outputs, targets)
            
            scaler.scale(loss).backward()
            scaler.step(optimizer)
            scaler.update()
            
            train_loss.append(loss.item())
            
            # Free memory
            del inputs, targets, outputs, loss
            gc.collect()
            if args["gpu"]:
                torch.cuda.empty_cache()
        train_losses.append(np.mean(train_loss))
        
        # Validation
        val_loss = []
        spearman_outputs = []
        spearman_targets = []
        model.eval()
        with torch.no_grad():
            for (inputs, targets) in val_data_loader:
                # Move data to correct device (gpu/cpu)
                inputs, targets = inputs.to(device), targets.to(device)
                
                # Forward pass with autocast, which automatically casts to lower floating precision if needed
                with torch.cuda.amp.autocast():
                    outputs = model(inputs)
                    loss = F.mse_loss(outputs, targets)
                
                val_loss.append(loss.item())
                spearman_outputs.append(outputs)
                spearman_targets.append(targets)
        
        val_losses.append(np.mean(val_loss))
        
        # Compute spearman coefficient
        spearman_output = torch.cat(spearman_outputs, dim=0) # concat across batches
        spearman_target = torch.cat(spearman_targets, dim=0) # concat across batches
        spearman_output = spearman_output[:, 0] * spearman_output[:, 1] * 30 # get final score
        spearman_target = spearman_target[:, 0] * spearman_target[:, 1] * 30 # get final score
        val_spearman_correlations.append(spearman_correlation(spearman_target, spearman_output).item())
    
        # Log losses and spearman correlation
        logging.info(f"Epoch {epoch+1}/{epochs} \t train_loss: {np.mean(train_loss):.4f} \t val_loss: {np.mean(val_loss):.4f} \t val_spcoeff: {spearman_correlation(spearman_target, spearman_output):.4f}")
    
    return train_losses, val_losses, val_spearman_correlations
    

################################## Evaluation ##################################


def evaluate(model: DivingViT, device: torch.device, test_data_loader: DataLoader) -> None:
    """
    Evaluates the model on the testing dataset by computing the testing loss and spearman correlation.

    Args:
        model (DivingViT): model to evaluate
        device (torch.device): the device (cpu/gpu) to run on
        test_data_loader (DataLoader): testing dataset
    """
    logging.info("Evaluating model...")
    
    test_loss = []
    spearman_outputs = []
    spearman_targets = []
    
    with torch.no_grad():
        model.eval()
        for (inputs, targets) in test_data_loader:
            # Move data to correct device (gpu/cpu)
            inputs, targets = inputs.to(device), targets.to(device)
            
            # Forward pass with autocast, which automatically casts to lower floating precision if needed
            with torch.cuda.amp.autocast():
                outputs = model(inputs)
                loss = F.mse_loss(outputs, targets)

            test_loss.append(loss.item())
            spearman_outputs.append(outputs)
            spearman_targets.append(targets)
        
    # Compute spearman coefficient
    spearman_output = torch.cat(spearman_outputs, dim=0) # concat across batches
    spearman_target = torch.cat(spearman_targets, dim=0) # concat across batches
    spearman_output = spearman_output[:, 0] * spearman_output[:, 1] * 30 # get final score
    spearman_target = spearman_target[:, 0] * spearman_target[:, 1] * 30 # get final score
    
    # Log loss and spearman correlation
    logging.info(f"test_loss: {np.mean(test_loss):.4f} \t test_spcoeff: {spearman_correlation(spearman_target, spearman_output):.4f}")


# Save the plotted training and validation losses to the specified filepath
def plot_losses(fig_filepath: str, train_losses: List[float], val_losses: List[float], val_spearman_correlations: List[float]) -> None:
    """
    Save the plotted training and validation losses to the specified filepath
    
    Args:
        fig_filepath (str): filepath to save the plot to
        train_losses (List[float]): list of training losses per epoch
        val_losses (List[float]): list of validation losses per epoch
        val_spearman_correlations (List[float]): list of validation spearman correlations per epoch
    """
    logging.info("Plotting losses...")
    
    num_epochs = len(train_losses)
    
    fig = plt.figure(figsize = (10, 5))
    xvalues = list(range(1, num_epochs+1))
    
    ax1 = plt.subplot(121)
    ax1.plot(xvalues, train_losses, label="train_loss")
    ax1.plot(xvalues, val_losses, label="val_loss")
    ax1.title.set_text("Loss per Epoch")
    ax1.legend()
    ax1.set_ylabel("Loss")
    ax1.set_xlabel("Epoch")
    
    ax2 = plt.subplot(122)
    ax2.plot(xvalues, val_spearman_correlations, label="Spearman Correlation")
    ax2.title.set_text("Spearman Correlation per Epoch")
    ax2.legend()
    ax2.set_ylabel("Spearman Correlation")
    ax2.set_xlabel("Epoch")
    
    plt.savefig(fig_filepath)
    
    logging.info(f"Saved figure to {fig_filepath}")


################################## Main Entry Point ##################################


# Program's main entry point
def main():
    # Parse commandline arguments
    args = get_cmdline_arguments()
    
    logging.info("--- Start of Program ---")
    logging.info(f"Command-Line Args: {args}")
    
    # Prepare dataset
    annotations = load_annotations(args["annotation_path"])
    train_data, val_data, test_data = load_dataset(annotations, args)
    
    # Get the appropriate device
    device = torch.device('cuda' if args["gpu"] and torch.cuda.is_available() else 'cpu')
    logging.info(f"Using device: {device}")
    if args["gpu"] and torch.cuda.is_available():
        logging.info(f"GPU Total VRAM: {convert_size(torch.cuda.get_device_properties(device).total_memory)}")
        logging.info(f"GPU Reserved VRAM: {convert_size(torch.cuda.memory_reserved(device))}")
        logging.info(f"GPU Allocated VRAM: {convert_size(torch.cuda.memory_allocated(device))}")
    
    # Create the model
    model = create_model(device, args)
    
    # Train the model
    train_losses, val_losses, val_spearman_correlations = train(model, device, train_data, val_data, args)
    
    # Evaluate the model
    if args["evaluate"]:
        evaluate(model, device, test_data)
        plot_losses(args["output"], train_losses, val_losses, val_spearman_correlations)
    
    logging.info("--- End of Program ---")


if __name__ == "__main__":
    main()<|MERGE_RESOLUTION|>--- conflicted
+++ resolved
@@ -348,11 +348,7 @@
         args["attention_type"] = "divided_space_time"
     if len(args["topology"]) != len(args["dropout"]):
         logging.warning(f"Dropouts and Topology do not match. Topology: {args['topology']}. Dropout: {args['dropout']}. Using dropout of 0.5 for each layer instead.")
-<<<<<<< HEAD
-        args['dropout'] = [0.5] * len(args["topology"])
-=======
         args["dropout"] = [0.5] * len(args["topology"])
->>>>>>> 1bbad51c
         
     if args["videos"][0] == "all":
         args["videos"] = [1, 2, 3, 4, 5, 6, 7, 9, 10, 13, 14, 17, 18, 22, 26]
